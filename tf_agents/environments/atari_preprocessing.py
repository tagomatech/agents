--- conflicted
+++ resolved
@@ -30,18 +30,11 @@
 from __future__ import division
 from __future__ import print_function
 
-<<<<<<< HEAD
+import gin
 from gym.core import Wrapper
 from gym.spaces.box import Box
 import numpy as np
-import gin.tf
 import tensorflow as tf
-=======
-import gin
-from gym.spaces.box import Box
-import numpy as np
-import cv2
->>>>>>> 588b55ef
 
 
 @gin.configurable
